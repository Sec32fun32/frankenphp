package frankenphp

// #include <stdint.h>
<<<<<<< HEAD
// #include <stdbool.h>
// #include "frankenphp.h"
=======
// #include <php_variables.h>
>>>>>>> 75dab8f3
import "C"
import (
	"fmt"
	"net/http"
	"sync/atomic"
	"runtime"
	"unsafe"
)

type phpThread struct {
	runtime.Pinner

<<<<<<< HEAD
	mainRequest   *http.Request
	workerRequest *http.Request
	worker        *worker
	requestChan   chan *http.Request
	threadIndex   int                   // the index of the thread in the phpThreads slice
	isActive      atomic.Bool           // whether the thread is currently running
	onStartup     func(*phpThread)      // the function to run when ready
	onWork        func(*phpThread) bool // the function to run in a loop when ready
	onShutdown    func(*phpThread)      // the function to run after shutdown
	backoff       *exponentialBackoff   // backoff for worker failures
=======
	mainRequest       *http.Request
	workerRequest     *http.Request
	worker            *worker
	requestChan       chan *http.Request
	knownVariableKeys map[string]*C.zend_string
}

func initPHPThreads(numThreads int) {
	phpThreads = make([]*phpThread, 0, numThreads)
	for i := 0; i < numThreads; i++ {
		phpThreads = append(phpThreads, &phpThread{})
	}
>>>>>>> 75dab8f3
}

func (thread phpThread) getActiveRequest() *http.Request {
	if thread.workerRequest != nil {
		return thread.workerRequest
	}

	return thread.mainRequest
}

<<<<<<< HEAD
func (thread *phpThread) run() error {
	if thread.isActive.Load() {
		return fmt.Errorf("thread is already running %d", thread.threadIndex)
	}
	if thread.onWork == nil {
		return fmt.Errorf("thread.onWork must be defined %d", thread.threadIndex)
	}
	threadsReadyWG.Add(1)
	shutdownWG.Add(1)
	thread.isActive.Store(true)
	if C.frankenphp_new_php_thread(C.uintptr_t(thread.threadIndex)) != 0 {
		return fmt.Errorf("error creating thread %d", thread.threadIndex)
	}

	return nil
}

//export go_frankenphp_on_thread_startup
func go_frankenphp_on_thread_startup(threadIndex C.uintptr_t) {
	thread := phpThreads[threadIndex]
	if thread.onStartup != nil {
		thread.onStartup(thread)
	}
	threadsReadyWG.Done()
}

//export go_frankenphp_on_thread_work
func go_frankenphp_on_thread_work(threadIndex C.uintptr_t) C.bool {
	thread := phpThreads[threadIndex]
	return C.bool(thread.onWork(thread))
}

//export go_frankenphp_on_thread_shutdown
func go_frankenphp_on_thread_shutdown(threadIndex C.uintptr_t) {
	thread := phpThreads[threadIndex]
	thread.isActive.Store(false)
	thread.Unpin()
	if thread.onShutdown != nil {
		thread.onShutdown(thread)
	}
	shutdownWG.Done()
=======
// Pin a string that is not null-terminated
// PHP's zend_string may contain null-bytes
func (thread *phpThread) pinString(s string) *C.char {
	sData := unsafe.StringData(s)
	thread.Pin(sData)
	return (*C.char)(unsafe.Pointer(sData))
}

// C strings must be null-terminated
func (thread *phpThread) pinCString(s string) *C.char {
	return thread.pinString(s+"\x00")
>>>>>>> 75dab8f3
}<|MERGE_RESOLUTION|>--- conflicted
+++ resolved
@@ -1,12 +1,9 @@
 package frankenphp
 
 // #include <stdint.h>
-<<<<<<< HEAD
 // #include <stdbool.h>
+// #include <php_variables.h>
 // #include "frankenphp.h"
-=======
-// #include <php_variables.h>
->>>>>>> 75dab8f3
 import "C"
 import (
 	"fmt"
@@ -19,7 +16,6 @@
 type phpThread struct {
 	runtime.Pinner
 
-<<<<<<< HEAD
 	mainRequest   *http.Request
 	workerRequest *http.Request
 	worker        *worker
@@ -30,20 +26,7 @@
 	onWork        func(*phpThread) bool // the function to run in a loop when ready
 	onShutdown    func(*phpThread)      // the function to run after shutdown
 	backoff       *exponentialBackoff   // backoff for worker failures
-=======
-	mainRequest       *http.Request
-	workerRequest     *http.Request
-	worker            *worker
-	requestChan       chan *http.Request
 	knownVariableKeys map[string]*C.zend_string
-}
-
-func initPHPThreads(numThreads int) {
-	phpThreads = make([]*phpThread, 0, numThreads)
-	for i := 0; i < numThreads; i++ {
-		phpThreads = append(phpThreads, &phpThread{})
-	}
->>>>>>> 75dab8f3
 }
 
 func (thread phpThread) getActiveRequest() *http.Request {
@@ -54,7 +37,6 @@
 	return thread.mainRequest
 }
 
-<<<<<<< HEAD
 func (thread *phpThread) run() error {
 	if thread.isActive.Load() {
 		return fmt.Errorf("thread is already running %d", thread.threadIndex)
@@ -70,6 +52,19 @@
 	}
 
 	return nil
+}
+
+// Pin a string that is not null-terminated
+// PHP's zend_string may contain null-bytes
+func (thread *phpThread) pinString(s string) *C.char {
+	sData := unsafe.StringData(s)
+	thread.Pin(sData)
+	return (*C.char)(unsafe.Pointer(sData))
+}
+
+// C strings must be null-terminated
+func (thread *phpThread) pinCString(s string) *C.char {
+	return thread.pinString(s+"\x00")
 }
 
 //export go_frankenphp_on_thread_startup
@@ -96,17 +91,4 @@
 		thread.onShutdown(thread)
 	}
 	shutdownWG.Done()
-=======
-// Pin a string that is not null-terminated
-// PHP's zend_string may contain null-bytes
-func (thread *phpThread) pinString(s string) *C.char {
-	sData := unsafe.StringData(s)
-	thread.Pin(sData)
-	return (*C.char)(unsafe.Pointer(sData))
-}
-
-// C strings must be null-terminated
-func (thread *phpThread) pinCString(s string) *C.char {
-	return thread.pinString(s+"\x00")
->>>>>>> 75dab8f3
 }