#include <SAPI.h>
#include <Zend/zend_alloc.h>
#include <Zend/zend_exceptions.h>
#include <Zend/zend_interfaces.h>
#include <Zend/zend_types.h>
#include <errno.h>
#include <ext/spl/spl_exceptions.h>
#include <ext/standard/head.h>
#include <inttypes.h>
#include <php.h>
#include <php_config.h>
#include <php_ini.h>
#include <php_main.h>
#include <php_output.h>
#include <php_variables.h>
#include <pthread.h>
#include <sapi/embed/php_embed.h>
#include <signal.h>
#include <stdint.h>
#include <stdio.h>
#include <stdlib.h>
#include <unistd.h>
#if defined(__linux__)
#include <sys/prctl.h>
#elif defined(__FreeBSD__) || defined(__OpenBSD__)
#include <pthread_np.h>
#endif

#include "_cgo_export.h"
#include "frankenphp_arginfo.h"

#if defined(PHP_WIN32) && defined(ZTS)
ZEND_TSRMLS_CACHE_DEFINE()
#endif

/* Timeouts are currently fundamentally broken with ZTS except on Linux and
 * FreeBSD: https://bugs.php.net/bug.php?id=79464 */
#ifndef ZEND_MAX_EXECUTION_TIMERS
static const char HARDCODED_INI[] = "max_execution_time=0\n"
                                    "max_input_time=-1\n\0";
#endif

static const char *MODULES_TO_RELOAD[] = {"filter", "session", NULL};

frankenphp_version frankenphp_get_version() {
  return (frankenphp_version){
      PHP_MAJOR_VERSION, PHP_MINOR_VERSION, PHP_RELEASE_VERSION,
      PHP_EXTRA_VERSION, PHP_VERSION,       PHP_VERSION_ID,
  };
}

frankenphp_config frankenphp_get_config() {
  return (frankenphp_config){
      frankenphp_get_version(),
#ifdef ZTS
      true,
#else
      false,
#endif
#ifdef ZEND_SIGNALS
      true,
#else
      false,
#endif
#ifdef ZEND_MAX_EXECUTION_TIMERS
      true,
#else
      false,
#endif
  };
}

typedef struct frankenphp_server_context {
  bool has_main_request;
  bool has_active_request;
  bool worker_ready;
  char *cookie_data;
  bool finished;
} frankenphp_server_context;

__thread bool should_filter_var = 0;
__thread frankenphp_server_context *local_ctx = NULL;
__thread uintptr_t thread_index;
__thread zval *os_environment = NULL;

static void frankenphp_free_request_context() {
  frankenphp_server_context *ctx = SG(server_context);

  free(ctx->cookie_data);
  ctx->cookie_data = NULL;

  /* Is freed via thread.Unpin() at the end of each request */
  SG(request_info).auth_password = NULL;
  SG(request_info).auth_user = NULL;
  SG(request_info).request_method = NULL;
  SG(request_info).query_string = NULL;
  SG(request_info).content_type = NULL;
  SG(request_info).path_translated = NULL;
  SG(request_info).request_uri = NULL;
}

static void frankenphp_destroy_super_globals() {
  zend_try {
    for (int i = 0; i < NUM_TRACK_VARS; i++) {
      zval_ptr_dtor_nogc(&PG(http_globals)[i]);
    }
  }
  zend_end_try();
}

/* Adapted from php_request_shutdown */
static void frankenphp_worker_request_shutdown() {
  /* Flush all output buffers */
  zend_try { php_output_end_all(); }
  zend_end_try();

  /* TODO: store the list of modules to reload in a global module variable */
  const char **module_name;
  zend_module_entry *module;
  for (module_name = MODULES_TO_RELOAD; *module_name; module_name++) {
    if ((module = zend_hash_str_find_ptr(&module_registry, *module_name,
                                         strlen(*module_name)))) {
      module->request_shutdown_func(module->type, module->module_number);
    }
  }

  /* Shutdown output layer (send the set HTTP headers, cleanup output handlers,
   * etc.) */
  zend_try { php_output_deactivate(); }
  zend_end_try();

  /* SAPI related shutdown (free stuff) */
  frankenphp_free_request_context();
  zend_try { sapi_deactivate(); }
  zend_end_try();

  zend_set_memory_limit(PG(memory_limit));
  /* TODO: remove next line when https://github.com/php/php-src/pull/14499 will
   * be available */
  SG(rfc1867_uploaded_files) = NULL;
}

PHPAPI void get_full_env(zval *track_vars_array) {
  struct go_getfullenv_return full_env = go_getfullenv(thread_index);

  for (int i = 0; i < full_env.r1; i++) {
    go_string key = full_env.r0[i * 2];
    go_string val = full_env.r0[i * 2 + 1];

    // create PHP strings for key and value
    zend_string *key_str = zend_string_init(key.data, key.len, 0);
    zend_string *val_str = zend_string_init(val.data, val.len, 0);

    // add to the associative array
    add_assoc_str(track_vars_array, ZSTR_VAL(key_str), val_str);

    // release the key string
    zend_string_release(key_str);
  }
}

/* Adapted from php_request_startup() */
static int frankenphp_worker_request_startup() {
  int retval = SUCCESS;

  zend_try {
    frankenphp_destroy_super_globals();
    php_output_activate();

    /* initialize global variables */
    PG(header_is_being_sent) = 0;
    PG(connection_status) = PHP_CONNECTION_NORMAL;

    /* Keep the current execution context */
    sapi_activate();

#ifdef ZEND_MAX_EXECUTION_TIMERS
    if (PG(max_input_time) == -1) {
      zend_set_timeout(EG(timeout_seconds), 1);
    } else {
      zend_set_timeout(PG(max_input_time), 1);
    }
#endif

    if (PG(expose_php)) {
      sapi_add_header(SAPI_PHP_VERSION_HEADER,
                      sizeof(SAPI_PHP_VERSION_HEADER) - 1, 1);
    }

    if (PG(output_handler) && PG(output_handler)[0]) {
      zval oh;

      ZVAL_STRING(&oh, PG(output_handler));
      php_output_start_user(&oh, 0, PHP_OUTPUT_HANDLER_STDFLAGS);
      zval_ptr_dtor(&oh);
    } else if (PG(output_buffering)) {
      php_output_start_user(NULL,
                            PG(output_buffering) > 1 ? PG(output_buffering) : 0,
                            PHP_OUTPUT_HANDLER_STDFLAGS);
    } else if (PG(implicit_flush)) {
      php_output_set_implicit_flush(1);
    }

    php_hash_environment();

    zend_is_auto_global(ZSTR_KNOWN(ZEND_STR_AUTOGLOBAL_SERVER));

    /* Unfinish the request */
    frankenphp_server_context *ctx = SG(server_context);
    ctx->finished = false;

    /* TODO: store the list of modules to reload in a global module variable */
    const char **module_name;
    zend_module_entry *module;
    for (module_name = MODULES_TO_RELOAD; *module_name; module_name++) {
      if ((module = zend_hash_str_find_ptr(&module_registry, *module_name,
                                           sizeof(*module_name) - 1)) &&
          module->request_startup_func) {
        module->request_startup_func(module->type, module->module_number);
      }
    }
  }
  zend_catch { retval = FAILURE; }
  zend_end_try();

  SG(sapi_started) = 1;

  return retval;
}

PHP_FUNCTION(frankenphp_finish_request) { /* {{{ */
  if (zend_parse_parameters_none() == FAILURE) {
    RETURN_THROWS();
  }

  frankenphp_server_context *ctx = SG(server_context);

  if (ctx->finished) {
    RETURN_FALSE;
  }

  php_output_end_all();
  php_header();

  if (ctx->has_active_request) {
    go_frankenphp_finish_request_manually(thread_index);
  }

  ctx->finished = true;

  RETURN_TRUE;
} /* }}} */

/* {{{ Call go's putenv to prevent race conditions */
PHP_FUNCTION(frankenphp_putenv) {
  char *setting;
  size_t setting_len;

  ZEND_PARSE_PARAMETERS_START(1, 1)
  Z_PARAM_STRING(setting, setting_len)
  ZEND_PARSE_PARAMETERS_END();

  // Cast str_len to int (ensure it fits in an int)
  if (setting_len > INT_MAX) {
    php_error(E_WARNING, "String length exceeds maximum integer value");
    RETURN_FALSE;
  }

  if (go_putenv(setting, (int)setting_len)) {
    RETURN_TRUE;
  } else {
    RETURN_FALSE;
  }
} /* }}} */

/* {{{ Call go's getenv to prevent race conditions */
PHP_FUNCTION(frankenphp_getenv) {
  char *name = NULL;
  size_t name_len = 0;
  bool local_only = 0;

  ZEND_PARSE_PARAMETERS_START(0, 2)
  Z_PARAM_OPTIONAL
  Z_PARAM_STRING_OR_NULL(name, name_len)
  Z_PARAM_BOOL(local_only)
  ZEND_PARSE_PARAMETERS_END();

  if (!name) {
    array_init(return_value);
    get_full_env(return_value);

    return;
  }

  go_string gname = {name_len, name};

  struct go_getenv_return result = go_getenv(thread_index, &gname);

  if (result.r0) {
    // Return the single environment variable as a string
    RETVAL_STRINGL(result.r1->data, result.r1->len);
  } else {
    // Environment variable does not exist
    RETVAL_FALSE;
  }
} /* }}} */

/* {{{ Fetch all HTTP request headers */
PHP_FUNCTION(frankenphp_request_headers) {
  if (zend_parse_parameters_none() == FAILURE) {
    RETURN_THROWS();
  }

  frankenphp_server_context *ctx = SG(server_context);
  struct go_apache_request_headers_return headers =
      go_apache_request_headers(thread_index, ctx->has_active_request);

  array_init_size(return_value, headers.r1);

  for (size_t i = 0; i < headers.r1; i++) {
    go_string key = headers.r0[i * 2];
    go_string val = headers.r0[i * 2 + 1];

    add_assoc_stringl_ex(return_value, key.data, key.len, val.data, val.len);
  }
}
/* }}} */

/* add_response_header and apache_response_headers are copied from
 * https://github.com/php/php-src/blob/master/sapi/cli/php_cli_server.c
 * Copyright (c) The PHP Group
 * Licensed under The PHP License
 * Original authors: Moriyoshi Koizumi <moriyoshi@php.net> and Xinchen Hui
 * <laruence@php.net>
 */
static void add_response_header(sapi_header_struct *h,
                                zval *return_value) /* {{{ */
{
  if (h->header_len > 0) {
    char *s;
    size_t len = 0;
    ALLOCA_FLAG(use_heap)

    char *p = strchr(h->header, ':');
    if (NULL != p) {
      len = p - h->header;
    }
    if (len > 0) {
      while (len != 0 &&
             (h->header[len - 1] == ' ' || h->header[len - 1] == '\t')) {
        len--;
      }
      if (len) {
        s = do_alloca(len + 1, use_heap);
        memcpy(s, h->header, len);
        s[len] = 0;
        do {
          p++;
        } while (*p == ' ' || *p == '\t');
        add_assoc_stringl_ex(return_value, s, len, p,
                             h->header_len - (p - h->header));
        free_alloca(s, use_heap);
      }
    }
  }
}
/* }}} */

PHP_FUNCTION(frankenphp_response_headers) /* {{{ */
{
  if (zend_parse_parameters_none() == FAILURE) {
    RETURN_THROWS();
  }

  array_init(return_value);
  zend_llist_apply_with_argument(
      &SG(sapi_headers).headers,
      (llist_apply_with_arg_func_t)add_response_header, return_value);
}
/* }}} */

PHP_FUNCTION(frankenphp_handle_request) {
  zend_fcall_info fci;
  zend_fcall_info_cache fcc;

  ZEND_PARSE_PARAMETERS_START(1, 1)
  Z_PARAM_FUNC(fci, fcc)
  ZEND_PARSE_PARAMETERS_END();

  frankenphp_server_context *ctx = SG(server_context);

  if (!ctx->has_main_request) {
    /* not a worker, throw an error */
    zend_throw_exception(
        spl_ce_RuntimeException,
        "frankenphp_handle_request() called while not in worker mode", 0);
    RETURN_THROWS();
  }

  if (!ctx->worker_ready) {
    /* Clean the first dummy request created to initialize the worker */
    frankenphp_worker_request_shutdown();

    ctx->worker_ready = true;
  }

#ifdef ZEND_MAX_EXECUTION_TIMERS
  /* Disable timeouts while waiting for a request to handle */
  zend_unset_timeout();
#endif

  bool request = go_frankenphp_worker_handle_request_start(thread_index);
  if (frankenphp_worker_request_startup() == FAILURE
      /* Shutting down */
      || !request) {
    RETURN_FALSE;
  }

#ifdef ZEND_MAX_EXECUTION_TIMERS
  /*
   * Reset default timeout
   */
  if (PG(max_input_time) != -1) {
    zend_set_timeout(INI_INT("max_execution_time"), 0);
  }
#endif

  /* Call the PHP func */
  zval retval = {0};
  fci.size = sizeof fci;
  fci.retval = &retval;
  if (zend_call_function(&fci, &fcc) == SUCCESS) {
    zval_ptr_dtor(&retval);
  }

  /*
   * If an exception occured, print the message to the client before closing the
   * connection
   */
  if (EG(exception)) {
    zend_exception_error(EG(exception), E_ERROR);
  }

  frankenphp_worker_request_shutdown();
  ctx->has_active_request = false;
  go_frankenphp_finish_worker_request(thread_index);

  RETURN_TRUE;
}

PHP_FUNCTION(headers_send) {
  zend_long response_code = 200;

  ZEND_PARSE_PARAMETERS_START(0, 1)
  Z_PARAM_OPTIONAL
  Z_PARAM_LONG(response_code)
  ZEND_PARSE_PARAMETERS_END();

  int previous_status_code = SG(sapi_headers).http_response_code;
  SG(sapi_headers).http_response_code = response_code;

  if (response_code >= 100 && response_code < 200) {
    int ret = sapi_module.send_headers(&SG(sapi_headers));
    SG(sapi_headers).http_response_code = previous_status_code;

    RETURN_LONG(ret);
  }

  RETURN_LONG(sapi_send_headers());
}

PHP_MINIT_FUNCTION(frankenphp) {
  zend_function *func;

  // Override putenv
  func = zend_hash_str_find_ptr(CG(function_table), "putenv",
                                sizeof("putenv") - 1);
  if (func != NULL && func->type == ZEND_INTERNAL_FUNCTION) {
    ((zend_internal_function *)func)->handler = ZEND_FN(frankenphp_putenv);
  } else {
    php_error(E_WARNING, "Failed to find built-in putenv function");
  }

  // Override getenv
  func = zend_hash_str_find_ptr(CG(function_table), "getenv",
                                sizeof("getenv") - 1);
  if (func != NULL && func->type == ZEND_INTERNAL_FUNCTION) {
    ((zend_internal_function *)func)->handler = ZEND_FN(frankenphp_getenv);
  } else {
    php_error(E_WARNING, "Failed to find built-in getenv function");
  }

  return SUCCESS;
}

static zend_module_entry frankenphp_module = {
    STANDARD_MODULE_HEADER,
    "frankenphp",
    ext_functions,         /* function table */
    PHP_MINIT(frankenphp), /* initialization */
    NULL,                  /* shutdown */
    NULL,                  /* request initialization */
    NULL,                  /* request shutdown */
    NULL,                  /* information */
    TOSTRING(FRANKENPHP_VERSION),
    STANDARD_MODULE_PROPERTIES};

static void frankenphp_request_shutdown() {
  frankenphp_server_context *ctx = SG(server_context);

  if (ctx->has_main_request && ctx->has_active_request) {
    frankenphp_destroy_super_globals();
  }

  php_request_shutdown((void *)0);
  frankenphp_free_request_context();

  memset(local_ctx, 0, sizeof(frankenphp_server_context));
}

int frankenphp_update_server_context(
    bool create, bool has_main_request, bool has_active_request,

    const char *request_method, char *query_string, zend_long content_length,
    char *path_translated, char *request_uri, const char *content_type,
    char *auth_user, char *auth_password, int proto_num) {
  frankenphp_server_context *ctx;

  if (create) {
    ctx = local_ctx;

    ctx->worker_ready = false;
    ctx->cookie_data = NULL;
    ctx->finished = false;

    SG(server_context) = ctx;
  } else {
    ctx = (frankenphp_server_context *)SG(server_context);
  }

  // It is not reset by zend engine, set it to 200.
  SG(sapi_headers).http_response_code = 200;

  ctx->has_main_request = has_main_request;
  ctx->has_active_request = has_active_request;

  SG(request_info).auth_password = auth_password;
  SG(request_info).auth_user = auth_user;
  SG(request_info).request_method = request_method;
  SG(request_info).query_string = query_string;
  SG(request_info).content_type = content_type;
  SG(request_info).content_length = content_length;
  SG(request_info).path_translated = path_translated;
  SG(request_info).request_uri = request_uri;
  SG(request_info).proto_num = proto_num;

  return SUCCESS;
}

static int frankenphp_startup(sapi_module_struct *sapi_module) {
  php_import_environment_variables = get_full_env;

  return php_module_startup(sapi_module, &frankenphp_module);
}

static int frankenphp_deactivate(void) {
  /* TODO: flush everything */
  return SUCCESS;
}

static size_t frankenphp_ub_write(const char *str, size_t str_length) {
  frankenphp_server_context *ctx = SG(server_context);

  if (ctx->finished) {
    /* TODO: maybe log a warning that we tried to write to a finished request?
     */
    return 0;
  }

  struct go_ub_write_return result =
      go_ub_write(thread_index, (char *)str, str_length);

  if (result.r1) {
    php_handle_aborted_connection();
  }

  return result.r0;
}

static int frankenphp_send_headers(sapi_headers_struct *sapi_headers) {
  if (SG(request_info).no_headers == 1) {
    return SAPI_HEADER_SENT_SUCCESSFULLY;
  }

  int status;
  frankenphp_server_context *ctx = SG(server_context);

  if (!ctx->has_active_request) {
    return SAPI_HEADER_SEND_FAILED;
  }

  if (SG(sapi_headers).http_status_line) {
    status = atoi((SG(sapi_headers).http_status_line) + 9);
  } else {
    status = SG(sapi_headers).http_response_code;

    if (!status) {
      status = 200;
    }
  }

  go_write_headers(thread_index, status, &sapi_headers->headers);

  return SAPI_HEADER_SENT_SUCCESSFULLY;
}

static void frankenphp_sapi_flush(void *server_context) {
  frankenphp_server_context *ctx = (frankenphp_server_context *)server_context;

  if (ctx && ctx->has_active_request && go_sapi_flush(thread_index)) {
    php_handle_aborted_connection();
  }
}

static size_t frankenphp_read_post(char *buffer, size_t count_bytes) {
  frankenphp_server_context *ctx = SG(server_context);

  return ctx->has_active_request
             ? go_read_post(thread_index, buffer, count_bytes)
             : 0;
}

static char *frankenphp_read_cookies(void) {
  frankenphp_server_context *ctx = SG(server_context);

  if (!ctx->has_active_request) {
    return "";
  }

  ctx->cookie_data = go_read_cookies(thread_index);

  return ctx->cookie_data;
}

/* all variables with well defined keys can safely be registered like this */
void frankenphp_register_trusted_var(zend_string *z_key, char *value,
                                     int val_len, zval *track_vars_array) {
  if (value == NULL) {
    value = "";
  }
  size_t new_val_len = val_len;

  if (!should_filter_var ||
      sapi_module.input_filter(PARSE_SERVER, ZSTR_VAL(z_key), &value,
                               new_val_len, &new_val_len)) {
    zval z_value;
    ZVAL_STRINGL_FAST(&z_value, value, new_val_len);
    zend_hash_update_ind(Z_ARRVAL_P(track_vars_array), z_key, &z_value);
  }
}

/** Persistent strings are ignored by the PHP GC, we have to release these
 * ourselves **/
zend_string *frankenphp_init_persistent_string(const char *string, size_t len) {
  return zend_string_init(string, len, 1);
}

void frankenphp_release_zend_string(zend_string *z_string) {
  zend_string_release(z_string);
}

static void
frankenphp_register_variable_from_request_info(zend_string *zKey, char *value,
                                               bool must_be_present,
                                               zval *track_vars_array) {
  if (value != NULL) {
    frankenphp_register_trusted_var(zKey, value, strlen(value),
                                    track_vars_array);
  } else if (must_be_present) {
    frankenphp_register_trusted_var(zKey, "", 0, track_vars_array);
  }
}

void frankenphp_register_variables_from_request_info(
    zval *track_vars_array, zend_string *content_type,
    zend_string *path_translated, zend_string *query_string,
    zend_string *auth_user, zend_string *request_method,
    zend_string *request_uri) {
  frankenphp_register_variable_from_request_info(
      content_type, (char *)SG(request_info).content_type, false,
      track_vars_array);
  frankenphp_register_variable_from_request_info(
      path_translated, (char *)SG(request_info).path_translated, false,
      track_vars_array);
  frankenphp_register_variable_from_request_info(
      query_string, SG(request_info).query_string, true, track_vars_array);
  frankenphp_register_variable_from_request_info(
      auth_user, (char *)SG(request_info).auth_user, false, track_vars_array);
  frankenphp_register_variable_from_request_info(
      request_method, (char *)SG(request_info).request_method, false,
      track_vars_array);
  frankenphp_register_variable_from_request_info(
      request_uri, SG(request_info).request_uri, true, track_vars_array);
}

/* variables with user-defined keys must be registered safely
 * see: php_variables.c -> php_register_variable_ex (#1106) */
void frankenphp_register_variable_safe(char *key, char *val, size_t val_len,
                                       zval *track_vars_array) {
  if (val == NULL || key == NULL) {
    return;
  }
  size_t new_val_len = val_len;
  if (!should_filter_var ||
      sapi_module.input_filter(PARSE_SERVER, key, &val, new_val_len,
                               &new_val_len)) {
    php_register_variable_safe(key, val, new_val_len, track_vars_array);
  }
}

static void frankenphp_register_variables(zval *track_vars_array) {
  /* https://www.php.net/manual/en/reserved.variables.server.php */

  /* In CGI mode, we consider the environment to be a part of the server
   * variables.
   */

  frankenphp_server_context *ctx = SG(server_context);

  /* in non-worker mode we import the os environment regularly */
  if (!ctx->has_main_request) {
    get_full_env(track_vars_array);
    // php_import_environment_variables(track_vars_array);
    go_register_variables(thread_index, track_vars_array);
    return;
  }

  /* In worker mode we cache the os environment */
  if (os_environment == NULL) {
    os_environment = malloc(sizeof(zval));
    array_init(os_environment);
    get_full_env(os_environment);
    // php_import_environment_variables(os_environment);
  }
  zend_hash_copy(Z_ARR_P(track_vars_array), Z_ARR_P(os_environment),
                 (copy_ctor_func_t)zval_add_ref);

  go_register_variables(thread_index, track_vars_array);
}

static void frankenphp_log_message(const char *message, int syslog_type_int) {
  go_log((char *)message, syslog_type_int);
}

sapi_module_struct frankenphp_sapi_module = {
    "frankenphp", /* name */
    "FrankenPHP", /* pretty name */

    frankenphp_startup,          /* startup */
    php_module_shutdown_wrapper, /* shutdown */

    NULL,                  /* activate */
    frankenphp_deactivate, /* deactivate */

    frankenphp_ub_write,   /* unbuffered write */
    frankenphp_sapi_flush, /* flush */
    NULL,                  /* get uid */
    NULL,                  /* getenv */

    php_error, /* error handler */

    NULL,                    /* header handler */
    frankenphp_send_headers, /* send headers handler */
    NULL,                    /* send header handler */

    frankenphp_read_post,    /* read POST data */
    frankenphp_read_cookies, /* read Cookies */

    frankenphp_register_variables, /* register server variables */
    frankenphp_log_message,        /* Log message */
    NULL,                          /* Get request time */
    NULL,                          /* Child terminate */

    STANDARD_SAPI_MODULE_PROPERTIES};

/* Sets thread name for profiling and debugging.
 *
 * Adapted from https://github.com/Pithikos/C-Thread-Pool
 * Copyright: Johan Hanssen Seferidis
 * License: MIT
 */
static void set_thread_name(char *thread_name) {
#if defined(__linux__)
  /* Use prctl instead to prevent using _GNU_SOURCE flag and implicit
   * declaration */
  prctl(PR_SET_NAME, thread_name);
#elif defined(__APPLE__) && defined(__MACH__)
  pthread_setname_np(thread_name);
#elif defined(__FreeBSD__) || defined(__OpenBSD__)
  pthread_set_name_np(pthread_self(), thread_name);
#endif
}

static void *php_thread(void *arg) {
  thread_index = (uintptr_t)arg;
  char thread_name[16] = {0};
  snprintf(thread_name, 16, "php-%" PRIxPTR, thread_index);
  set_thread_name(thread_name);

#ifdef ZTS
  /* initial resource fetch */
  (void)ts_resource(0);
#ifdef PHP_WIN32
  ZEND_TSRMLS_CACHE_UPDATE();
#endif
#endif
  local_ctx = malloc(sizeof(frankenphp_server_context));

<<<<<<< HEAD
  go_frankenphp_on_thread_startup(thread_index);

  // perform work until go signals to stop
  while (go_frankenphp_on_thread_work(thread_index)) {
=======
  /* check if a default filter is set in php.ini and only filter if
   * it is, this is deprecated and will be removed in PHP 9 */
  char *default_filter;
  cfg_get_string("filter.default", &default_filter);
  should_filter_var = default_filter != NULL;

  while (go_handle_request(thread_index)) {
>>>>>>> 75dab8f3
  }

  go_frankenphp_release_known_variable_keys(thread_index);

#ifdef ZTS
  ts_free_thread();
#endif

  go_frankenphp_on_thread_shutdown(thread_index);

  return NULL;
}

static void *php_main(void *arg) {
  /*
   * SIGPIPE must be masked in non-Go threads:
   * https://pkg.go.dev/os/signal#hdr-Go_programs_that_use_cgo_or_SWIG
   */
  sigset_t set;
  sigemptyset(&set);
  sigaddset(&set, SIGPIPE);

  if (pthread_sigmask(SIG_BLOCK, &set, NULL) != 0) {
    perror("failed to block SIGPIPE");
    exit(EXIT_FAILURE);
  }

  intptr_t num_threads = (intptr_t)arg;

  set_thread_name("php-main");

#ifdef ZTS
#if (PHP_VERSION_ID >= 80300)
  php_tsrm_startup_ex(num_threads);
#else
  php_tsrm_startup();
#endif
  /*tsrm_error_set(TSRM_ERROR_LEVEL_INFO, NULL);*/
#ifdef PHP_WIN32
  ZEND_TSRMLS_CACHE_UPDATE();
#endif
#endif

  sapi_startup(&frankenphp_sapi_module);

#ifndef ZEND_MAX_EXECUTION_TIMERS
#if (PHP_VERSION_ID >= 80300)
  frankenphp_sapi_module.ini_entries = HARDCODED_INI;
#else
  frankenphp_sapi_module.ini_entries = malloc(sizeof(HARDCODED_INI));
  if (frankenphp_sapi_module.ini_entries == NULL) {
    perror("malloc failed");
    exit(EXIT_FAILURE);
  }
  memcpy(frankenphp_sapi_module.ini_entries, HARDCODED_INI,
         sizeof(HARDCODED_INI));
#endif
#endif

  frankenphp_sapi_module.startup(&frankenphp_sapi_module);

  go_frankenphp_main_thread_is_ready();

  /* channel closed, shutdown gracefully */
  frankenphp_sapi_module.shutdown(&frankenphp_sapi_module);

  sapi_shutdown();
#ifdef ZTS
  tsrm_shutdown();
#endif

#if (PHP_VERSION_ID < 80300)
  if (frankenphp_sapi_module.ini_entries) {
    free(frankenphp_sapi_module.ini_entries);
    frankenphp_sapi_module.ini_entries = NULL;
  }
#endif
  go_frankenphp_shutdown_main_thread();
  return NULL;
}

int frankenphp_new_main_thread(int num_threads) {
  pthread_t thread;

  if (pthread_create(&thread, NULL, &php_main, (void *)(intptr_t)num_threads) !=
      0) {
    return -1;
  }
  return pthread_detach(thread);
}

int frankenphp_new_php_thread(uintptr_t thread_index) {
  pthread_t thread;
  if (pthread_create(&thread, NULL, &php_thread, (void *)thread_index) != 0) {
    return 1;
  }
  pthread_detach(thread);
  return 0;
}

int frankenphp_request_startup() {
  if (php_request_startup() == SUCCESS) {
    return SUCCESS;
  }

  php_request_shutdown((void *)0);

  return FAILURE;
}

int frankenphp_execute_script(char *file_name) {
  if (frankenphp_request_startup() == FAILURE) {
    free(file_name);
    file_name = NULL;

    return FAILURE;
  }

  int status = SUCCESS;

  zend_file_handle file_handle;
  zend_stream_init_filename(&file_handle, file_name);
  free(file_name);
  file_name = NULL;

  file_handle.primary_script = 1;

  zend_first_try {
    EG(exit_status) = 0;
    php_execute_script(&file_handle);
    status = EG(exit_status);
  }
  zend_catch { status = EG(exit_status); }
  zend_end_try();

  // free the cached os environment before shutting down the script
  if (os_environment != NULL) {
    zval_ptr_dtor(os_environment);
    free(os_environment);
    os_environment = NULL;
  }

  zend_destroy_file_handle(&file_handle);

  frankenphp_free_request_context();
  frankenphp_request_shutdown();

  return status;
}

/* Use global variables to store CLI arguments to prevent useless allocations */
static char *cli_script;
static int cli_argc;
static char **cli_argv;

/*
 * CLI code is adapted from
 * https://github.com/php/php-src/blob/master/sapi/cli/php_cli.c Copyright (c)
 * The PHP Group Licensed under The PHP License Original uthors: Edin Kadribasic
 * <edink@php.net>, Marcus Boerger <helly@php.net> and Johannes Schlueter
 * <johannes@php.net> Parts based on CGI SAPI Module by Rasmus Lerdorf, Stig
 * Bakken and Zeev Suraski
 */
static void cli_register_file_handles(bool no_close) /* {{{ */
{
  php_stream *s_in, *s_out, *s_err;
  php_stream_context *sc_in = NULL, *sc_out = NULL, *sc_err = NULL;
  zend_constant ic, oc, ec;

  s_in = php_stream_open_wrapper_ex("php://stdin", "rb", 0, NULL, sc_in);
  s_out = php_stream_open_wrapper_ex("php://stdout", "wb", 0, NULL, sc_out);
  s_err = php_stream_open_wrapper_ex("php://stderr", "wb", 0, NULL, sc_err);

  if (s_in == NULL || s_out == NULL || s_err == NULL) {
    if (s_in)
      php_stream_close(s_in);
    if (s_out)
      php_stream_close(s_out);
    if (s_err)
      php_stream_close(s_err);
    return;
  }

  if (no_close) {
    s_in->flags |= PHP_STREAM_FLAG_NO_CLOSE;
    s_out->flags |= PHP_STREAM_FLAG_NO_CLOSE;
    s_err->flags |= PHP_STREAM_FLAG_NO_CLOSE;
  }

  /*s_in_process = s_in;*/

  php_stream_to_zval(s_in, &ic.value);
  php_stream_to_zval(s_out, &oc.value);
  php_stream_to_zval(s_err, &ec.value);

  ZEND_CONSTANT_SET_FLAGS(&ic, CONST_CS, 0);
  ic.name = zend_string_init_interned("STDIN", sizeof("STDIN") - 1, 0);
  zend_register_constant(&ic);

  ZEND_CONSTANT_SET_FLAGS(&oc, CONST_CS, 0);
  oc.name = zend_string_init_interned("STDOUT", sizeof("STDOUT") - 1, 0);
  zend_register_constant(&oc);

  ZEND_CONSTANT_SET_FLAGS(&ec, CONST_CS, 0);
  ec.name = zend_string_init_interned("STDERR", sizeof("STDERR") - 1, 0);
  zend_register_constant(&ec);
}
/* }}} */

static void sapi_cli_register_variables(zval *track_vars_array) /* {{{ */
{
  size_t len;
  char *docroot = "";

  /*
   * In CGI mode, we consider the environment to be a part of the server
   * variables
   */
  php_import_environment_variables(track_vars_array);

  /* Build the special-case PHP_SELF variable for the CLI version */
  len = strlen(cli_script);
  if (sapi_module.input_filter(PARSE_SERVER, "PHP_SELF", &cli_script, len,
                               &len)) {
    php_register_variable_safe("PHP_SELF", cli_script, len, track_vars_array);
  }
  if (sapi_module.input_filter(PARSE_SERVER, "SCRIPT_NAME", &cli_script, len,
                               &len)) {
    php_register_variable_safe("SCRIPT_NAME", cli_script, len,
                               track_vars_array);
  }
  /* filenames are empty for stdin */
  if (sapi_module.input_filter(PARSE_SERVER, "SCRIPT_FILENAME", &cli_script,
                               len, &len)) {
    php_register_variable_safe("SCRIPT_FILENAME", cli_script, len,
                               track_vars_array);
  }
  if (sapi_module.input_filter(PARSE_SERVER, "PATH_TRANSLATED", &cli_script,
                               len, &len)) {
    php_register_variable_safe("PATH_TRANSLATED", cli_script, len,
                               track_vars_array);
  }
  /* just make it available */
  len = 0U;
  if (sapi_module.input_filter(PARSE_SERVER, "DOCUMENT_ROOT", &docroot, len,
                               &len)) {
    php_register_variable_safe("DOCUMENT_ROOT", docroot, len, track_vars_array);
  }
}
/* }}} */

static void *execute_script_cli(void *arg) {
  void *exit_status;

  /*
   * The SAPI name "cli" is hardcoded into too many programs... let's usurp it.
   */
  php_embed_module.name = "cli";
  php_embed_module.pretty_name = "PHP CLI embedded in FrankenPHP";
  php_embed_module.register_server_variables = sapi_cli_register_variables;

  php_embed_init(cli_argc, cli_argv);

  cli_register_file_handles(false);
  zend_first_try {
    zend_file_handle file_handle;
    zend_stream_init_filename(&file_handle, cli_script);

    CG(skip_shebang) = 1;
    php_execute_script(&file_handle);
  }
  zend_end_try();

  exit_status = (void *)(intptr_t)EG(exit_status);

  php_embed_shutdown();

  return exit_status;
}

int frankenphp_execute_script_cli(char *script, int argc, char **argv) {
  pthread_t thread;
  int err;
  void *exit_status;

  cli_script = script;
  cli_argc = argc;
  cli_argv = argv;

  /*
   * Start the script in a dedicated thread to prevent conflicts between Go and
   * PHP signal handlers
   */
  err = pthread_create(&thread, NULL, execute_script_cli, NULL);
  if (err != 0) {
    return err;
  }

  err = pthread_join(thread, &exit_status);
  if (err != 0) {
    return err;
  }

  return (intptr_t)exit_status;
}

int frankenphp_execute_php_function(const char *php_function) {
  zval retval = {0};
  zend_fcall_info fci = {0};
  zend_fcall_info_cache fci_cache = {0};
  zend_string *func_name =
      zend_string_init(php_function, strlen(php_function), 0);
  ZVAL_STR(&fci.function_name, func_name);
  fci.size = sizeof fci;
  fci.retval = &retval;
  int success = 0;

  zend_try { success = zend_call_function(&fci, &fci_cache) == SUCCESS; }
  zend_end_try();

  zend_string_release(func_name);

  return success;
}<|MERGE_RESOLUTION|>--- conflicted
+++ resolved
@@ -816,20 +816,16 @@
 #endif
   local_ctx = malloc(sizeof(frankenphp_server_context));
 
-<<<<<<< HEAD
-  go_frankenphp_on_thread_startup(thread_index);
-
-  // perform work until go signals to stop
-  while (go_frankenphp_on_thread_work(thread_index)) {
-=======
   /* check if a default filter is set in php.ini and only filter if
    * it is, this is deprecated and will be removed in PHP 9 */
   char *default_filter;
   cfg_get_string("filter.default", &default_filter);
   should_filter_var = default_filter != NULL;
 
-  while (go_handle_request(thread_index)) {
->>>>>>> 75dab8f3
+  go_frankenphp_on_thread_startup(thread_index);
+
+  // perform work until go signals to stop
+  while (go_frankenphp_on_thread_work(thread_index)) {
   }
 
   go_frankenphp_release_known_variable_keys(thread_index);
