// Package frankenphp embeds PHP in Go projects and provides a SAPI for net/http.
//
// This is the core of the [FrankenPHP app server], and can be used in any Go program.
//
// [FrankenPHP app server]: https://frankenphp.dev
package frankenphp

// Use PHP includes corresponding to your PHP installation by running:
//
//   export CGO_CFLAGS=$(php-config --includes)
//   export CGO_LDFLAGS="$(php-config --ldflags) $(php-config --libs)"
//
// We also set these flags for hardening: https://github.com/docker-library/php/blob/master/8.2/bookworm/zts/Dockerfile#L57-L59

// #cgo darwin pkg-config: libxml-2.0
// #cgo CFLAGS: -Wall -Werror
// #cgo CFLAGS: -I/usr/local/include -I/usr/local/include/php -I/usr/local/include/php/main -I/usr/local/include/php/TSRM -I/usr/local/include/php/Zend -I/usr/local/include/php/ext -I/usr/local/include/php/ext/date/lib
// #cgo linux CFLAGS: -D_GNU_SOURCE
// #cgo darwin LDFLAGS: -L/opt/homebrew/opt/libiconv/lib -liconv
// #cgo linux LDFLAGS: -lresolv
// #cgo LDFLAGS: -L/usr/local/lib -L/usr/lib -lphp -ldl -lm -lutil
// #include <stdlib.h>
// #include <stdint.h>
// #include <php_variables.h>
// #include <zend_llist.h>
// #include <SAPI.h>
// #include "frankenphp.h"
import "C"
import (
	"bytes"
	"context"
	"errors"
	"fmt"
	"io"
	"net/http"
	"os"
	"os/signal"
	"runtime"
	"strconv"
	"strings"
	"sync"
	"syscall"
	"time"
	"unsafe"

	"github.com/maypok86/otter"
	"go.uber.org/zap"
	"go.uber.org/zap/zapcore"
	// debug on Linux
	//_ "github.com/ianlancetaylor/cgosymbolizer"
)

type contextKeyStruct struct{}

var contextKey = contextKeyStruct{}

var (
	InvalidRequestError         = errors.New("not a FrankenPHP request")
	AlreadyStartedError         = errors.New("FrankenPHP is already started")
	InvalidPHPVersionError      = errors.New("FrankenPHP is only compatible with PHP 8.2+")
	NotEnoughThreads            = errors.New("the number of threads must be superior to the number of workers")
	MainThreadCreationError     = errors.New("error creating the main thread")
	RequestContextCreationError = errors.New("error during request context creation")
	ScriptExecutionError        = errors.New("error during PHP script execution")

	requestChan chan *http.Request

	loggerMu sync.RWMutex
	logger   *zap.Logger

	metrics Metrics = nullMetrics{}
)

type syslogLevel int

const (
	emerg   syslogLevel = iota // system is unusable
	alert                      // action must be taken immediately
	crit                       // critical conditions
	err                        // error conditions
	warning                    // warning conditions
	notice                     // normal but significant condition
	info                       // informational
	debug                      // debug-level messages
)

func (l syslogLevel) String() string {
	switch l {
	case emerg:
		return "emerg"
	case alert:
		return "alert"
	case crit:
		return "crit"
	case err:
		return "err"
	case warning:
		return "warning"
	case notice:
		return "notice"
	case debug:
		return "debug"
	default:
		return "info"
	}
}

// FrankenPHPContext provides contextual information about the Request to handle.
type FrankenPHPContext struct {
	documentRoot string
	splitPath    []string
	env          PreparedEnv
	logger       *zap.Logger

	docURI         string
	pathInfo       string
	scriptName     string
	scriptFilename string

	// Whether the request is already closed by us
	closed sync.Once

	responseWriter http.ResponseWriter
	exitStatus     C.int

	done      chan interface{}
	startedAt time.Time
}

func clientHasClosed(r *http.Request) bool {
	select {
	case <-r.Context().Done():
		return true
	default:
		return false
	}
}

// NewRequestWithContext creates a new FrankenPHP request context.
func NewRequestWithContext(r *http.Request, opts ...RequestOption) (*http.Request, error) {
	fc := &FrankenPHPContext{
		done: make(chan interface{}),
	}
	for _, o := range opts {
		if err := o(fc); err != nil {
			return nil, err
		}
	}

	if fc.documentRoot == "" {
		if EmbeddedAppPath != "" {
			fc.documentRoot = EmbeddedAppPath
		} else {
			var err error
			if fc.documentRoot, err = os.Getwd(); err != nil {
				return nil, err
			}
		}
	}

	if fc.splitPath == nil {
		fc.splitPath = []string{".php"}
	}

	if fc.env == nil {
		fc.env = make(map[string]string)
	}

	if fc.logger == nil {
		fc.logger = getLogger()
	}

	if splitPos := splitPos(fc, r.URL.Path); splitPos > -1 {
		fc.docURI = r.URL.Path[:splitPos]
		fc.pathInfo = r.URL.Path[splitPos:]

		// Strip PATH_INFO from SCRIPT_NAME
		fc.scriptName = strings.TrimSuffix(r.URL.Path, fc.pathInfo)

		// Ensure the SCRIPT_NAME has a leading slash for compliance with RFC3875
		// Info: https://tools.ietf.org/html/rfc3875#section-4.1.13
		if fc.scriptName != "" && !strings.HasPrefix(fc.scriptName, "/") {
			fc.scriptName = "/" + fc.scriptName
		}
	}

	// SCRIPT_FILENAME is the absolute path of SCRIPT_NAME
	fc.scriptFilename = sanitizedPathJoin(fc.documentRoot, fc.scriptName)

	c := context.WithValue(r.Context(), contextKey, fc)

	return r.WithContext(c), nil
}

// FromContext extracts the FrankenPHPContext from a context.
func FromContext(ctx context.Context) (fctx *FrankenPHPContext, ok bool) {
	fctx, ok = ctx.Value(contextKey).(*FrankenPHPContext)
	return
}

type PHPVersion struct {
	MajorVersion   int
	MinorVersion   int
	ReleaseVersion int
	ExtraVersion   string
	Version        string
	VersionID      int
}

type PHPConfig struct {
	Version                PHPVersion
	ZTS                    bool
	ZendSignals            bool
	ZendMaxExecutionTimers bool
}

// Version returns infos about the PHP version.
func Version() PHPVersion {
	cVersion := C.frankenphp_get_version()

	return PHPVersion{
		int(cVersion.major_version),
		int(cVersion.minor_version),
		int(cVersion.release_version),
		C.GoString(cVersion.extra_version),
		C.GoString(cVersion.version),
		int(cVersion.version_id),
	}
}

func Config() PHPConfig {
	cConfig := C.frankenphp_get_config()

	return PHPConfig{
		Version:                Version(),
		ZTS:                    bool(cConfig.zts),
		ZendSignals:            bool(cConfig.zend_signals),
		ZendMaxExecutionTimers: bool(cConfig.zend_max_execution_timers),
	}
}

// MaxThreads is internally used during tests. It is written to, but never read and may go away in the future.
var MaxThreads int

func calculateMaxThreads(opt *opt) (int, int, error) {
	maxProcs := runtime.GOMAXPROCS(0) * 2

	var numWorkers int
	for i, w := range opt.workers {
		if w.num <= 0 {
			// https://github.com/dunglas/frankenphp/issues/126
			opt.workers[i].num = maxProcs
		}
		metrics.TotalWorkers(w.fileName, w.num)

		numWorkers += opt.workers[i].num
	}

	if opt.numThreads <= 0 {
		if numWorkers >= maxProcs {
			// Start at least as many threads as workers, and keep a free thread to handle requests in non-worker mode
			opt.numThreads = numWorkers + 1
		} else {
			opt.numThreads = maxProcs
		}
	} else if opt.numThreads <= numWorkers {
		return opt.numThreads, numWorkers, NotEnoughThreads
	}

	metrics.TotalThreads(opt.numThreads)
	MaxThreads = opt.numThreads

	return opt.numThreads, numWorkers, nil
}

// Init starts the PHP runtime and the configured workers.
func Init(options ...Option) error {
	if requestChan != nil {
		return AlreadyStartedError
	}

	// Ignore all SIGPIPE signals to prevent weird issues with systemd: https://github.com/dunglas/frankenphp/issues/1020
	// Docker/Moby has a similar hack: https://github.com/moby/moby/blob/d828b032a87606ae34267e349bf7f7ccb1f6495a/cmd/dockerd/docker.go#L87-L90
	signal.Ignore(syscall.SIGPIPE)

	opt := &opt{}
	for _, o := range options {
		if err := o(opt); err != nil {
			return err
		}
	}

	if opt.logger == nil {
		l, err := zap.NewDevelopment()
		if err != nil {
			return err
		}

		loggerMu.Lock()
		logger = l
		loggerMu.Unlock()
	} else {
		loggerMu.Lock()
		logger = opt.logger
		loggerMu.Unlock()
	}

	if opt.metrics != nil {
		metrics = opt.metrics
	}

	totalThreadCount, workerThreadCount, err := calculateMaxThreads(opt)
	if err != nil {
		return err
	}

	config := Config()

	if config.Version.MajorVersion < 8 || (config.Version.MajorVersion == 8 && config.Version.MinorVersion < 2) {
		return InvalidPHPVersionError
	}

	if config.ZTS {
		if !config.ZendMaxExecutionTimers && runtime.GOOS == "linux" {
			logger.Warn(`Zend Max Execution Timers are not enabled, timeouts (e.g. "max_execution_time") are disabled, recompile PHP with the "--enable-zend-max-execution-timers" configuration option to fix this issue`)
		}
	} else {
		totalThreadCount = 1
		logger.Warn(`ZTS is not enabled, only 1 thread will be available, recompile PHP using the "--enable-zts" configuration option or performance will be degraded`)
	}

	requestChan = make(chan *http.Request)
	if err := initPHPThreads(totalThreadCount); err != nil {
		return err
	}

	for i := 0; i < totalThreadCount-workerThreadCount; i++ {
		thread := getInactivePHPThread()
		thread.onWork = handleRequest
		if err := thread.run(); err != nil {
			return err
		}
	}

	if err := initWorkers(opt.workers); err != nil {
		return err
	}

	// wait for all regular and worker threads to be ready for requests
	threadsReadyWG.Wait()

	if c := logger.Check(zapcore.InfoLevel, "FrankenPHP started 🐘"); c != nil {
		c.Write(zap.String("php_version", Version().Version), zap.Int("num_threads", totalThreadCount))
	}
	if EmbeddedAppPath != "" {
		if c := logger.Check(zapcore.InfoLevel, "embedded PHP app 📦"); c != nil {
			c.Write(zap.String("path", EmbeddedAppPath))
		}
	}

	return nil
}

// Shutdown stops the workers and the PHP runtime.
func Shutdown() {
	drainWorkers()
	drainPHPThreads()
	metrics.Shutdown()
	requestChan = nil

	// Remove the installed app
	if EmbeddedAppPath != "" {
		_ = os.RemoveAll(EmbeddedAppPath)
	}

	logger.Debug("FrankenPHP shut down")
}

func getLogger() *zap.Logger {
	loggerMu.RLock()
	defer loggerMu.RUnlock()

	return logger
}

func updateServerContext(thread *phpThread, request *http.Request, create bool, isWorkerRequest bool) error {
	fc, ok := FromContext(request.Context())
	if !ok {
		return InvalidRequestError
	}

	authUser, authPassword, ok := request.BasicAuth()
	var cAuthUser, cAuthPassword *C.char
	if ok && authPassword != "" {
		cAuthPassword = thread.pinCString(authPassword)
	}
	if ok && authUser != "" {
		cAuthUser = thread.pinCString(authUser)
	}

	cMethod := thread.pinCString(request.Method)
	cQueryString := thread.pinCString(request.URL.RawQuery)
	contentLengthStr := request.Header.Get("Content-Length")
	contentLength := 0
	if contentLengthStr != "" {
		var err error
		contentLength, err = strconv.Atoi(contentLengthStr)
		if err != nil || contentLength < 0 {
			return fmt.Errorf("invalid Content-Length header: %w", err)
		}
	}

	contentType := request.Header.Get("Content-Type")
	var cContentType *C.char
	if contentType != "" {
		cContentType = thread.pinCString(contentType)
	}

	// compliance with the CGI specification requires that
	// PATH_TRANSLATED should only exist if PATH_INFO is defined.
	// Info: https://www.ietf.org/rfc/rfc3875 Page 14
	var cPathTranslated *C.char
	if fc.pathInfo != "" {
		cPathTranslated = thread.pinCString(sanitizedPathJoin(fc.documentRoot, fc.pathInfo)) // Info: http://www.oreilly.com/openbook/cgi/ch02_04.html
	}

	cRequestUri := thread.pinCString(request.URL.RequestURI())
	isBootingAWorkerScript := fc.responseWriter == nil

	ret := C.frankenphp_update_server_context(
		C.bool(create),
		C.bool(isWorkerRequest || isBootingAWorkerScript),
		C.bool(!isBootingAWorkerScript),

		cMethod,
		cQueryString,
		C.zend_long(contentLength),
		cPathTranslated,
		cRequestUri,
		cContentType,
		cAuthUser,
		cAuthPassword,
		C.int(request.ProtoMajor*1000+request.ProtoMinor),
	)

	if ret > 0 {
		return RequestContextCreationError
	}

	return nil
}

// ServeHTTP executes a PHP script according to the given context.
func ServeHTTP(responseWriter http.ResponseWriter, request *http.Request) error {
<<<<<<< HEAD
=======
	if !requestIsValid(request, responseWriter) {
		return nil
	}

	shutdownWG.Add(1)
	defer shutdownWG.Done()

>>>>>>> 75dab8f3
	fc, ok := FromContext(request.Context())
	if !ok {
		return InvalidRequestError
	}

	fc.responseWriter = responseWriter
	fc.startedAt = time.Now()

<<<<<<< HEAD
	// Detect if a worker is available to handle this request
	if worker, ok := workers[fc.scriptFilename]; ok {
		metrics.StartWorkerRequest(fc.scriptFilename)
		worker.handleRequest(request)
		<-fc.done
		metrics.StopWorkerRequest(fc.scriptFilename, time.Since(fc.startedAt))
		return nil
=======
	isWorker := fc.responseWriter == nil

	// Detect if a worker is available to handle this request
	if !isWorker {
		if worker, ok := workers[fc.scriptFilename]; ok {
			metrics.StartWorkerRequest(fc.scriptFilename)
			worker.handleRequest(request)
			<-fc.done
			metrics.StopWorkerRequest(fc.scriptFilename, time.Since(fc.startedAt))
			return nil
		} else {
			metrics.StartRequest()
		}
>>>>>>> 75dab8f3
	}

	metrics.StartRequest()

	select {
	case <-done:
	case requestChan <- request:
		<-fc.done
	}

<<<<<<< HEAD
	metrics.StopRequest()
=======
	if !isWorker {
		metrics.StopRequest()
	}
>>>>>>> 75dab8f3

	return nil
}

//export go_putenv
func go_putenv(str *C.char, length C.int) C.bool {
	// Create a byte slice from C string with a specified length
	s := C.GoBytes(unsafe.Pointer(str), length)

	// Convert byte slice to string
	envString := string(s)

	// Check if '=' is present in the string
	if key, val, found := strings.Cut(envString, "="); found {
		if os.Setenv(key, val) != nil {
			return false // Failure
		}
	} else {
		// No '=', unset the environment variable
		if os.Unsetenv(envString) != nil {
			return false // Failure
		}
	}

	return true // Success
}

//export go_getfullenv
func go_getfullenv(threadIndex C.uintptr_t) (*C.go_string, C.size_t) {
	thread := phpThreads[threadIndex]

	env := os.Environ()
	goStrings := make([]C.go_string, len(env)*2)

	for i, envVar := range env {
		key, val, _ := strings.Cut(envVar, "=")
		k := unsafe.StringData(key)
		v := unsafe.StringData(val)
		thread.Pin(k)
		thread.Pin(v)

		goStrings[i*2] = C.go_string{C.size_t(len(key)), (*C.char)(unsafe.Pointer(k))}
		goStrings[i*2+1] = C.go_string{C.size_t(len(val)), (*C.char)(unsafe.Pointer(v))}
	}

	value := unsafe.SliceData(goStrings)
	thread.Pin(value)

	return value, C.size_t(len(env))
}

//export go_getenv
func go_getenv(threadIndex C.uintptr_t, name *C.go_string) (C.bool, *C.go_string) {
	thread := phpThreads[threadIndex]

	// Create a byte slice from C string with a specified length
	envName := C.GoStringN(name.data, C.int(name.len))

	// Get the environment variable value
	envValue, exists := os.LookupEnv(envName)
	if !exists {
		// Environment variable does not exist
		return false, nil // Return 0 to indicate failure
	}

	// Convert Go string to C string
	val := unsafe.StringData(envValue)
	thread.Pin(val)
	value := &C.go_string{C.size_t(len(envValue)), (*C.char)(unsafe.Pointer(val))}
	thread.Pin(value)

	return true, value // Return 1 to indicate success
}

func handleRequest(thread *phpThread) bool {
	select {
	case <-done:
		return false

	case r := <-requestChan:
		thread.mainRequest = r

		fc, ok := FromContext(r.Context())
		if !ok {
			panic(InvalidRequestError)
		}
		defer func() {
			maybeCloseContext(fc)
			thread.mainRequest = nil
			thread.Unpin()
		}()

		if err := updateServerContext(thread, r, true, false); err != nil {
			rejectRequest(fc.responseWriter, err.Error())
			return true
		}

		fc.exitStatus = executeScriptCGI(fc.scriptFilename)

		return true
	}
}

func maybeCloseContext(fc *FrankenPHPContext) {
	fc.closed.Do(func() {
		close(fc.done)
	})
}

//export go_ub_write
func go_ub_write(threadIndex C.uintptr_t, cBuf *C.char, length C.int) (C.size_t, C.bool) {
	r := phpThreads[threadIndex].getActiveRequest()
	fc, _ := FromContext(r.Context())

	var writer io.Writer
	if fc.responseWriter == nil {
		var b bytes.Buffer
		// log the output of the worker
		writer = &b
	} else {
		writer = fc.responseWriter
	}

	i, e := writer.Write(unsafe.Slice((*byte)(unsafe.Pointer(cBuf)), length))
	if e != nil {
		if c := fc.logger.Check(zapcore.ErrorLevel, "write error"); c != nil {
			c.Write(zap.Error(e))
		}
	}

	if fc.responseWriter == nil {
		fc.logger.Info(writer.(*bytes.Buffer).String())
	}

	return C.size_t(i), C.bool(clientHasClosed(r))
}

// There are around 60 common request headers according to https://en.wikipedia.org/wiki/List_of_HTTP_header_fields#Request_fields
// Give some space for custom headers
var headerKeyCache = func() otter.Cache[string, string] {
	c, err := otter.MustBuilder[string, string](256).Build()
	if err != nil {
		panic(err)
	}

	return c
}()

//export go_apache_request_headers
func go_apache_request_headers(threadIndex C.uintptr_t, hasActiveRequest bool) (*C.go_string, C.size_t) {
	thread := phpThreads[threadIndex]

	if !hasActiveRequest {
		// worker mode, not handling a request
		mfc := thread.mainRequest.Context().Value(contextKey).(*FrankenPHPContext)

		if c := mfc.logger.Check(zapcore.DebugLevel, "apache_request_headers() called in non-HTTP context"); c != nil {
			c.Write(zap.String("worker", mfc.scriptFilename))
		}

		return nil, 0
	}
	r := thread.getActiveRequest()

	headers := make([]C.go_string, 0, len(r.Header)*2)

	for field, val := range r.Header {
		fd := unsafe.StringData(field)
		thread.Pin(fd)

		cv := strings.Join(val, ", ")
		vd := unsafe.StringData(cv)
		thread.Pin(vd)

		headers = append(
			headers,
			C.go_string{C.size_t(len(field)), (*C.char)(unsafe.Pointer(fd))},
			C.go_string{C.size_t(len(cv)), (*C.char)(unsafe.Pointer(vd))},
		)
	}

	sd := unsafe.SliceData(headers)
	thread.Pin(sd)

	return sd, C.size_t(len(r.Header))
}

func addHeader(fc *FrankenPHPContext, cString *C.char, length C.int) {
	parts := strings.SplitN(C.GoStringN(cString, length), ": ", 2)
	if len(parts) != 2 {
		if c := fc.logger.Check(zapcore.DebugLevel, "invalid header"); c != nil {
			c.Write(zap.String("header", parts[0]))
		}

		return
	}

	fc.responseWriter.Header().Add(parts[0], parts[1])
}

//export go_write_headers
func go_write_headers(threadIndex C.uintptr_t, status C.int, headers *C.zend_llist) {
	r := phpThreads[threadIndex].getActiveRequest()
	fc := r.Context().Value(contextKey).(*FrankenPHPContext)

	if fc.responseWriter == nil {
		return
	}

	current := headers.head
	for current != nil {
		h := (*C.sapi_header_struct)(unsafe.Pointer(&(current.data)))

		addHeader(fc, h.header, C.int(h.header_len))
		current = current.next
	}

	fc.responseWriter.WriteHeader(int(status))

	if status >= 100 && status < 200 {
		// Clear headers, it's not automatically done by ResponseWriter.WriteHeader() for 1xx responses
		h := fc.responseWriter.Header()
		for k := range h {
			delete(h, k)
		}
	}
}

//export go_sapi_flush
func go_sapi_flush(threadIndex C.uintptr_t) bool {
	r := phpThreads[threadIndex].getActiveRequest()
	fc := r.Context().Value(contextKey).(*FrankenPHPContext)

	if fc.responseWriter == nil || clientHasClosed(r) {
		return true
	}

	if err := http.NewResponseController(fc.responseWriter).Flush(); err != nil {
		if c := fc.logger.Check(zapcore.ErrorLevel, "the current responseWriter is not a flusher"); c != nil {
			c.Write(zap.Error(err))
		}
	}

	return false
}

//export go_read_post
func go_read_post(threadIndex C.uintptr_t, cBuf *C.char, countBytes C.size_t) (readBytes C.size_t) {
	r := phpThreads[threadIndex].getActiveRequest()

	p := unsafe.Slice((*byte)(unsafe.Pointer(cBuf)), countBytes)
	var err error
	for readBytes < countBytes && err == nil {
		var n int
		n, err = r.Body.Read(p[readBytes:])
		readBytes += C.size_t(n)
	}

	return
}

//export go_read_cookies
func go_read_cookies(threadIndex C.uintptr_t) *C.char {
	r := phpThreads[threadIndex].getActiveRequest()

	cookies := r.Cookies()
	if len(cookies) == 0 {
		return nil
	}
	cookieStrings := make([]string, len(cookies))
	for i, cookie := range cookies {
		cookieStrings[i] = cookie.String()
	}

	// freed in frankenphp_free_request_context()
	return C.CString(strings.Join(cookieStrings, "; "))
}

//export go_log
func go_log(message *C.char, level C.int) {
	l := getLogger()
	m := C.GoString(message)

	var le syslogLevel
	if level < C.int(emerg) || level > C.int(debug) {
		le = info
	} else {
		le = syslogLevel(level)
	}

	switch le {
	case emerg, alert, crit, err:
		if c := l.Check(zapcore.ErrorLevel, m); c != nil {
			c.Write(zap.Stringer("syslog_level", syslogLevel(level)))
		}

	case warning:
		if c := l.Check(zapcore.WarnLevel, m); c != nil {
			c.Write(zap.Stringer("syslog_level", syslogLevel(level)))
		}

	case debug:
		if c := l.Check(zapcore.DebugLevel, m); c != nil {
			c.Write(zap.Stringer("syslog_level", syslogLevel(level)))
		}

	default:
		if c := l.Check(zapcore.InfoLevel, m); c != nil {
			c.Write(zap.Stringer("syslog_level", syslogLevel(level)))
		}
	}
}

func executeScriptCGI(script string) C.int {
	// scriptFilename is freed in frankenphp_execute_script()
	exitStatus := C.frankenphp_execute_script(C.CString(script))
	if exitStatus < 0 {
		panic(ScriptExecutionError)
	}
	return exitStatus
}

// ExecuteScriptCLI executes the PHP script passed as parameter.
// It returns the exit status code of the script.
func ExecuteScriptCLI(script string, args []string) int {
	cScript := C.CString(script)
	defer C.free(unsafe.Pointer(cScript))

	argc, argv := convertArgs(args)
	defer freeArgs(argv)

	return int(C.frankenphp_execute_script_cli(cScript, argc, (**C.char)(unsafe.Pointer(&argv[0]))))
}

func convertArgs(args []string) (C.int, []*C.char) {
	argc := C.int(len(args))
	argv := make([]*C.char, argc)
	for i, arg := range args {
		argv[i] = C.CString(arg)
	}
	return argc, argv
}

func freeArgs(argv []*C.char) {
	for _, arg := range argv {
		C.free(unsafe.Pointer(arg))
	}
}

func executePHPFunction(functionName string) bool {
	cFunctionName := C.CString(functionName)
	defer C.free(unsafe.Pointer(cFunctionName))

<<<<<<< HEAD
	return C.frankenphp_execute_php_function(cFunctionName) == 1
=======
	success := C.frankenphp_execute_php_function(cFunctionName)

	if success == 1 {
		if c := logger.Check(zapcore.DebugLevel, "php function call successful"); c != nil {
			c.Write(zap.String("function", functionName))
		}
	} else {
		if c := logger.Check(zapcore.ErrorLevel, "php function call failed"); c != nil {
			c.Write(zap.String("function", functionName))
		}
	}
}

// Ensure that the request path does not contain null bytes
func requestIsValid(r *http.Request, rw http.ResponseWriter) bool {
	if !strings.Contains(r.URL.Path, "\x00") {
		return true
	}
	rejectRequest(rw, "Invalid request path")
	return false
}

func rejectRequest(rw http.ResponseWriter, message string) {
	rw.WriteHeader(http.StatusBadRequest)
	_, _ = rw.Write([]byte(message))
	rw.(http.Flusher).Flush()
>>>>>>> 75dab8f3
}<|MERGE_RESOLUTION|>--- conflicted
+++ resolved
@@ -452,16 +452,10 @@
 
 // ServeHTTP executes a PHP script according to the given context.
 func ServeHTTP(responseWriter http.ResponseWriter, request *http.Request) error {
-<<<<<<< HEAD
-=======
 	if !requestIsValid(request, responseWriter) {
 		return nil
 	}
 
-	shutdownWG.Add(1)
-	defer shutdownWG.Done()
-
->>>>>>> 75dab8f3
 	fc, ok := FromContext(request.Context())
 	if !ok {
 		return InvalidRequestError
@@ -470,7 +464,6 @@
 	fc.responseWriter = responseWriter
 	fc.startedAt = time.Now()
 
-<<<<<<< HEAD
 	// Detect if a worker is available to handle this request
 	if worker, ok := workers[fc.scriptFilename]; ok {
 		metrics.StartWorkerRequest(fc.scriptFilename)
@@ -478,21 +471,6 @@
 		<-fc.done
 		metrics.StopWorkerRequest(fc.scriptFilename, time.Since(fc.startedAt))
 		return nil
-=======
-	isWorker := fc.responseWriter == nil
-
-	// Detect if a worker is available to handle this request
-	if !isWorker {
-		if worker, ok := workers[fc.scriptFilename]; ok {
-			metrics.StartWorkerRequest(fc.scriptFilename)
-			worker.handleRequest(request)
-			<-fc.done
-			metrics.StopWorkerRequest(fc.scriptFilename, time.Since(fc.startedAt))
-			return nil
-		} else {
-			metrics.StartRequest()
-		}
->>>>>>> 75dab8f3
 	}
 
 	metrics.StartRequest()
@@ -503,13 +481,7 @@
 		<-fc.done
 	}
 
-<<<<<<< HEAD
 	metrics.StopRequest()
-=======
-	if !isWorker {
-		metrics.StopRequest()
-	}
->>>>>>> 75dab8f3
 
 	return nil
 }
@@ -863,20 +835,7 @@
 	cFunctionName := C.CString(functionName)
 	defer C.free(unsafe.Pointer(cFunctionName))
 
-<<<<<<< HEAD
 	return C.frankenphp_execute_php_function(cFunctionName) == 1
-=======
-	success := C.frankenphp_execute_php_function(cFunctionName)
-
-	if success == 1 {
-		if c := logger.Check(zapcore.DebugLevel, "php function call successful"); c != nil {
-			c.Write(zap.String("function", functionName))
-		}
-	} else {
-		if c := logger.Check(zapcore.ErrorLevel, "php function call failed"); c != nil {
-			c.Write(zap.String("function", functionName))
-		}
-	}
 }
 
 // Ensure that the request path does not contain null bytes
@@ -892,5 +851,4 @@
 	rw.WriteHeader(http.StatusBadRequest)
 	_, _ = rw.Write([]byte(message))
 	rw.(http.Flusher).Flush()
->>>>>>> 75dab8f3
 }