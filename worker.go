package frankenphp

// #include <stdlib.h>
// #include "frankenphp.h"
import "C"
import (
	"fmt"
	"net/http"
	"path/filepath"
	"sync"
	"sync/atomic"

	"github.com/dunglas/frankenphp/internal/watcher"
	"go.uber.org/zap"
	"go.uber.org/zap/zapcore"
)

type worker struct {
	fileName    string
	num         int
	env         PreparedEnv
	requestChan chan *http.Request
	threads     []*phpThread
	threadMutex sync.RWMutex
}

var (
	watcherIsEnabled bool
	workersAreDone   atomic.Bool
	workersDone      chan interface{}
	workers          map[string]*worker
	isRestarting     atomic.Bool
	workerRestartWG  sync.WaitGroup
	workerShutdownWG sync.WaitGroup
)

func initWorkers(opt []workerOpt) error {
	workers = make(map[string]*worker, len(opt))
	workersDone = make(chan interface{})
	workersAreDone.Store(false)
	directoriesToWatch := getDirectoriesToWatch(opt)
	watcherIsEnabled = len(directoriesToWatch) > 0

	for _, o := range opt {
		worker, err := newWorker(o)
		worker.threads = make([]*phpThread, 0, o.num)
		if err != nil {
			return err
		}
		for i := 0; i < worker.num; i++ {
			if err := startNewWorkerThread(worker); err != nil {
				return err
			}
		}
	}

	if len(directoriesToWatch) == 0 {
		return nil
	}

	if err := watcher.InitWatcher(directoriesToWatch, restartWorkers, getLogger()); err != nil {
		return err
	}

	return nil
}

func newWorker(o workerOpt) (*worker, error) {
	absFileName, err := filepath.Abs(o.fileName)
	if err != nil {
		return nil, fmt.Errorf("worker filename is invalid %q: %w", o.fileName, err)
	}

<<<<<<< HEAD
=======
	// if the worker already exists, return it,
	// it's necessary since we don't want to destroy the channels when restarting on file changes
	if w, ok := workers[absFileName]; ok {
		return w, nil
	}

>>>>>>> 75dab8f3
	if o.env == nil {
		o.env = make(PreparedEnv, 1)
	}

	o.env["FRANKENPHP_WORKER\x00"] = "1"
	w := &worker{fileName: absFileName, num: o.num, env: o.env, requestChan: make(chan *http.Request)}
	workers[absFileName] = w

	return w, nil
}

func startNewWorkerThread(worker *worker) error {
	thread := getInactivePHPThread()

	// onStartup => right before the thread is ready
	thread.onStartup = func(thread *phpThread) {
		thread.worker = worker
		thread.requestChan = make(chan *http.Request)
		metrics.ReadyWorker(worker.fileName)
		thread.backoff = newExponentialBackoff()
		worker.threadMutex.Lock()
		worker.threads = append(worker.threads, thread)
		worker.threadMutex.Unlock()
	}

	// onWork => while the thread is working (in a loop)
	thread.onWork = func(thread *phpThread) bool {
		if workersAreDone.Load() {
			return false
		}
		if watcherIsEnabled && isRestarting.Load() {
			workerShutdownWG.Done()
			workerRestartWG.Wait()
		}
		beforeWorkerScript(thread)
		exitStatus := executeScriptCGI(thread.worker.fileName)
		afterWorkerScript(thread, exitStatus)

		return true
	}

	// onShutdown => after the thread is done
	thread.onShutdown = func(thread *phpThread) {
		thread.worker = nil
		thread.backoff = nil
	}

	return thread.run()
}

func (worker *worker) handleRequest(r *http.Request) {
	worker.threadMutex.RLock()
	// dispatch requests to all worker threads in order
	for _, thread := range worker.threads {
		select {
		case thread.requestChan <- r:
			worker.threadMutex.RUnlock()
			return
		default:
		}
	}
	worker.threadMutex.RUnlock()
	// if no thread was available, fan the request out to all threads
	// TODO: theoretically there could be autoscaling of threads here
	worker.requestChan <- r
}

func stopWorkers() {
	workersAreDone.Store(true)
	close(workersDone)
}

func drainWorkers() {
	watcher.DrainWatcher()
	watcherIsEnabled = false
	stopWorkers()
}

func restartWorkers() {
	workerRestartWG.Add(1)
	for _, worker := range workers {
		workerShutdownWG.Add(worker.num)
	}
	isRestarting.Store(true)
	close(workersDone)
	workerShutdownWG.Wait()
	workersDone = make(chan interface{})
	isRestarting.Store(false)
	workerRestartWG.Done()
}

func getDirectoriesToWatch(workerOpts []workerOpt) []string {
	directoriesToWatch := []string{}
	for _, w := range workerOpts {
		directoriesToWatch = append(directoriesToWatch, w.watch...)
	}
	return directoriesToWatch
}

func beforeWorkerScript(thread *phpThread) {
	worker := thread.worker

	// if we are restarting the worker, reset the exponential failure backoff
	thread.backoff.reset()
	metrics.StartWorker(worker.fileName)

	// Create a dummy request to set up the worker
	r, err := http.NewRequest(http.MethodGet, filepath.Base(worker.fileName), nil)
	if err != nil {
		panic(err)
	}

	r, err = NewRequestWithContext(
		r,
		WithRequestDocumentRoot(filepath.Dir(worker.fileName), false),
		WithRequestPreparedEnv(worker.env),
	)
	if err != nil {
		panic(err)
	}

	if err := updateServerContext(r, true, false); err != nil {
		panic(err)
	}

	thread.mainRequest = r
	if c := logger.Check(zapcore.DebugLevel, "starting"); c != nil {
		c.Write(zap.String("worker", worker.fileName), zap.Int("thread", thread.threadIndex))
	}
}

func afterWorkerScript(thread *phpThread, exitStatus C.int) {
	fc := thread.mainRequest.Context().Value(contextKey).(*FrankenPHPContext)
	fc.exitStatus = exitStatus

	defer func() {
		maybeCloseContext(fc)
		thread.mainRequest = nil
		thread.Unpin()
	}()

	// on exit status 0 we just run the worker script again
	if fc.exitStatus == 0 {
		// TODO: make the max restart configurable
		metrics.StopWorker(thread.worker.fileName, StopReasonRestart)

		if c := logger.Check(zapcore.InfoLevel, "restarting"); c != nil {
			c.Write(zap.String("worker", thread.worker.fileName))
		}
		return
	}

	// on exit status 1 we apply an exponential backoff when restarting
	metrics.StopWorker(thread.worker.fileName, StopReasonCrash)
	thread.backoff.trigger(func(failureCount int) {
		// if we end up here, the worker has not been up for backoff*2
		// this is probably due to a syntax error or another fatal error
		if !watcherIsEnabled {
			panic(fmt.Errorf("workers %q: too many consecutive failures", thread.worker.fileName))
		}
		logger.Warn("many consecutive worker failures", zap.String("worker", thread.worker.fileName), zap.Int("failures", failureCount))
	})
}

func (worker *worker) handleRequest(r *http.Request) {
	worker.threadMutex.RLock()
	// dispatch requests to all worker threads in order
	for _, thread := range worker.threads {
		select {
		case thread.requestChan <- r:
			worker.threadMutex.RUnlock()
			return
		default:
		}
	}
<<<<<<< HEAD
	worker.threadMutex.RUnlock()
	// if no thread was available, fan the request out to all threads
	// TODO: theoretically there could be autoscaling of threads here
	worker.requestChan <- r
=======
	thread.requestChan = make(chan *http.Request)
	worker.threadMutex.Lock()
	worker.threads = append(worker.threads, thread)
	worker.threadMutex.Unlock()
>>>>>>> 75dab8f3
}

//export go_frankenphp_worker_handle_request_start
func go_frankenphp_worker_handle_request_start(threadIndex C.uintptr_t) C.bool {
	thread := phpThreads[threadIndex]

	if c := logger.Check(zapcore.DebugLevel, "waiting for request"); c != nil {
		c.Write(zap.String("worker", thread.worker.fileName))
	}

	var r *http.Request
	select {
	case <-workersDone:
		if c := logger.Check(zapcore.DebugLevel, "shutting down"); c != nil {
			c.Write(zap.String("worker", thread.worker.fileName))
		}
		if isRestarting.Load() && !executePHPFunction("opcache_reset") {
			logger.Error("failed to call opcache_reset")
		}

		return C.bool(false)
	case r = <-thread.requestChan:
	case r = <-thread.worker.requestChan:
	case r = <-thread.requestChan:
	}

	thread.workerRequest = r

	if c := logger.Check(zapcore.DebugLevel, "request handling started"); c != nil {
		c.Write(zap.String("worker", thread.worker.fileName), zap.String("url", r.RequestURI))
	}

	if err := updateServerContext(thread, r, false, true); err != nil {
		// Unexpected error
		if c := logger.Check(zapcore.DebugLevel, "unexpected error"); c != nil {
			c.Write(zap.String("worker", thread.worker.fileName), zap.String("url", r.RequestURI), zap.Error(err))
		}
		fc := r.Context().Value(contextKey).(*FrankenPHPContext)
		rejectRequest(fc.responseWriter, err.Error())
		maybeCloseContext(fc)
		thread.workerRequest = nil
		thread.Unpin()

		return go_frankenphp_worker_handle_request_start(threadIndex)
	}
	return C.bool(true)
}

//export go_frankenphp_finish_worker_request
func go_frankenphp_finish_worker_request(threadIndex C.uintptr_t) {
	thread := phpThreads[threadIndex]
	r := thread.getActiveRequest()
	fc := r.Context().Value(contextKey).(*FrankenPHPContext)

	maybeCloseContext(fc)
	thread.workerRequest = nil
	thread.Unpin()

	if c := fc.logger.Check(zapcore.DebugLevel, "request handling finished"); c != nil {
		c.Write(zap.String("worker", fc.scriptFilename), zap.String("url", r.RequestURI))
	}
}

// when frankenphp_finish_request() is directly called from PHP
//
//export go_frankenphp_finish_request_manually
func go_frankenphp_finish_request_manually(threadIndex C.uintptr_t) {
	r := phpThreads[threadIndex].getActiveRequest()
	fc := r.Context().Value(contextKey).(*FrankenPHPContext)
	maybeCloseContext(fc)

	if c := fc.logger.Check(zapcore.DebugLevel, "request handling finished"); c != nil {
		c.Write(zap.String("url", r.RequestURI))
	}
<<<<<<< HEAD
=======

	if isWorkerRequest {
		thread.Unpin()
	}
>>>>>>> 75dab8f3
}<|MERGE_RESOLUTION|>--- conflicted
+++ resolved
@@ -71,15 +71,6 @@
 		return nil, fmt.Errorf("worker filename is invalid %q: %w", o.fileName, err)
 	}
 
-<<<<<<< HEAD
-=======
-	// if the worker already exists, return it,
-	// it's necessary since we don't want to destroy the channels when restarting on file changes
-	if w, ok := workers[absFileName]; ok {
-		return w, nil
-	}
-
->>>>>>> 75dab8f3
 	if o.env == nil {
 		o.env = make(PreparedEnv, 1)
 	}
@@ -130,6 +121,103 @@
 	return thread.run()
 }
 
+func stopWorkers() {
+	workersAreDone.Store(true)
+	close(workersDone)
+}
+
+func drainWorkers() {
+	watcher.DrainWatcher()
+	watcherIsEnabled = false
+	stopWorkers()
+}
+
+func restartWorkers() {
+	workerRestartWG.Add(1)
+	for _, worker := range workers {
+		workerShutdownWG.Add(worker.num)
+	}
+	isRestarting.Store(true)
+	close(workersDone)
+	workerShutdownWG.Wait()
+	workersDone = make(chan interface{})
+	isRestarting.Store(false)
+	workerRestartWG.Done()
+}
+
+func getDirectoriesToWatch(workerOpts []workerOpt) []string {
+	directoriesToWatch := []string{}
+	for _, w := range workerOpts {
+		directoriesToWatch = append(directoriesToWatch, w.watch...)
+	}
+	return directoriesToWatch
+}
+
+func beforeWorkerScript(thread *phpThread) {
+	worker := thread.worker
+
+	// if we are restarting the worker, reset the exponential failure backoff
+	thread.backoff.reset()
+	metrics.StartWorker(worker.fileName)
+
+	// Create a dummy request to set up the worker
+	r, err := http.NewRequest(http.MethodGet, filepath.Base(worker.fileName), nil)
+	if err != nil {
+		panic(err)
+	}
+
+	r, err = NewRequestWithContext(
+		r,
+		WithRequestDocumentRoot(filepath.Dir(worker.fileName), false),
+		WithRequestPreparedEnv(worker.env),
+	)
+	if err != nil {
+		panic(err)
+	}
+
+	if err := updateServerContext(r, true, false); err != nil {
+		panic(err)
+	}
+
+	thread.mainRequest = r
+	if c := logger.Check(zapcore.DebugLevel, "starting"); c != nil {
+		c.Write(zap.String("worker", worker.fileName), zap.Int("thread", thread.threadIndex))
+	}
+}
+
+func afterWorkerScript(thread *phpThread, exitStatus C.int) {
+	fc := thread.mainRequest.Context().Value(contextKey).(*FrankenPHPContext)
+	fc.exitStatus = exitStatus
+
+	defer func() {
+		maybeCloseContext(fc)
+		thread.mainRequest = nil
+		thread.Unpin()
+	}()
+
+	// on exit status 0 we just run the worker script again
+	if fc.exitStatus == 0 {
+		// TODO: make the max restart configurable
+		metrics.StopWorker(thread.worker.fileName, StopReasonRestart)
+
+		if c := logger.Check(zapcore.InfoLevel, "restarting"); c != nil {
+			c.Write(zap.String("worker", thread.worker.fileName))
+		}
+		return
+	}
+
+	// on exit status 1 we apply an exponential backoff when restarting
+	metrics.StopWorker(thread.worker.fileName, StopReasonCrash)
+	thread.backoff.trigger(func(failureCount int) {
+		// if we end up here, the worker has not been up for backoff*2
+		// this is probably due to a syntax error or another fatal error
+		if !watcherIsEnabled {
+			panic(fmt.Errorf("workers %q: too many consecutive failures", thread.worker.fileName))
+		}
+		logger.Warn("many consecutive worker failures", zap.String("worker", thread.worker.fileName), zap.Int("failures", failureCount))
+	})
+}
+
 func (worker *worker) handleRequest(r *http.Request) {
 	worker.threadMutex.RLock()
 	// dispatch requests to all worker threads in order
@@ -147,127 +235,6 @@
 	worker.requestChan <- r
 }
 
-func stopWorkers() {
-	workersAreDone.Store(true)
-	close(workersDone)
-}
-
-func drainWorkers() {
-	watcher.DrainWatcher()
-	watcherIsEnabled = false
-	stopWorkers()
-}
-
-func restartWorkers() {
-	workerRestartWG.Add(1)
-	for _, worker := range workers {
-		workerShutdownWG.Add(worker.num)
-	}
-	isRestarting.Store(true)
-	close(workersDone)
-	workerShutdownWG.Wait()
-	workersDone = make(chan interface{})
-	isRestarting.Store(false)
-	workerRestartWG.Done()
-}
-
-func getDirectoriesToWatch(workerOpts []workerOpt) []string {
-	directoriesToWatch := []string{}
-	for _, w := range workerOpts {
-		directoriesToWatch = append(directoriesToWatch, w.watch...)
-	}
-	return directoriesToWatch
-}
-
-func beforeWorkerScript(thread *phpThread) {
-	worker := thread.worker
-
-	// if we are restarting the worker, reset the exponential failure backoff
-	thread.backoff.reset()
-	metrics.StartWorker(worker.fileName)
-
-	// Create a dummy request to set up the worker
-	r, err := http.NewRequest(http.MethodGet, filepath.Base(worker.fileName), nil)
-	if err != nil {
-		panic(err)
-	}
-
-	r, err = NewRequestWithContext(
-		r,
-		WithRequestDocumentRoot(filepath.Dir(worker.fileName), false),
-		WithRequestPreparedEnv(worker.env),
-	)
-	if err != nil {
-		panic(err)
-	}
-
-	if err := updateServerContext(r, true, false); err != nil {
-		panic(err)
-	}
-
-	thread.mainRequest = r
-	if c := logger.Check(zapcore.DebugLevel, "starting"); c != nil {
-		c.Write(zap.String("worker", worker.fileName), zap.Int("thread", thread.threadIndex))
-	}
-}
-
-func afterWorkerScript(thread *phpThread, exitStatus C.int) {
-	fc := thread.mainRequest.Context().Value(contextKey).(*FrankenPHPContext)
-	fc.exitStatus = exitStatus
-
-	defer func() {
-		maybeCloseContext(fc)
-		thread.mainRequest = nil
-		thread.Unpin()
-	}()
-
-	// on exit status 0 we just run the worker script again
-	if fc.exitStatus == 0 {
-		// TODO: make the max restart configurable
-		metrics.StopWorker(thread.worker.fileName, StopReasonRestart)
-
-		if c := logger.Check(zapcore.InfoLevel, "restarting"); c != nil {
-			c.Write(zap.String("worker", thread.worker.fileName))
-		}
-		return
-	}
-
-	// on exit status 1 we apply an exponential backoff when restarting
-	metrics.StopWorker(thread.worker.fileName, StopReasonCrash)
-	thread.backoff.trigger(func(failureCount int) {
-		// if we end up here, the worker has not been up for backoff*2
-		// this is probably due to a syntax error or another fatal error
-		if !watcherIsEnabled {
-			panic(fmt.Errorf("workers %q: too many consecutive failures", thread.worker.fileName))
-		}
-		logger.Warn("many consecutive worker failures", zap.String("worker", thread.worker.fileName), zap.Int("failures", failureCount))
-	})
-}
-
-func (worker *worker) handleRequest(r *http.Request) {
-	worker.threadMutex.RLock()
-	// dispatch requests to all worker threads in order
-	for _, thread := range worker.threads {
-		select {
-		case thread.requestChan <- r:
-			worker.threadMutex.RUnlock()
-			return
-		default:
-		}
-	}
-<<<<<<< HEAD
-	worker.threadMutex.RUnlock()
-	// if no thread was available, fan the request out to all threads
-	// TODO: theoretically there could be autoscaling of threads here
-	worker.requestChan <- r
-=======
-	thread.requestChan = make(chan *http.Request)
-	worker.threadMutex.Lock()
-	worker.threads = append(worker.threads, thread)
-	worker.threadMutex.Unlock()
->>>>>>> 75dab8f3
-}
-
 //export go_frankenphp_worker_handle_request_start
 func go_frankenphp_worker_handle_request_start(threadIndex C.uintptr_t) C.bool {
 	thread := phpThreads[threadIndex]
@@ -340,11 +307,6 @@
 	if c := fc.logger.Check(zapcore.DebugLevel, "request handling finished"); c != nil {
 		c.Write(zap.String("url", r.RequestURI))
 	}
-<<<<<<< HEAD
-=======
-
-	if isWorkerRequest {
-		thread.Unpin()
-	}
->>>>>>> 75dab8f3
+
+	thread.Unpin()
 }